<<<<<<< HEAD
{
  "compilerOptions": {
    "tsBuildInfoFile": "./node_modules/.tmp/tsconfig.node.tsbuildinfo",
    "target": "ES2022",
    "lib": ["ES2023"],
    "module": "ESNext",
    "skipLibCheck": true,

    /* Bundler mode */
    "moduleResolution": "bundler",
    "isolatedModules": true,
    "moduleDetection": "force",
    "composite": true,

    /* Linting */
    "strict": true,
    "noUnusedLocals": true,
    "noUnusedParameters": true,
    "noFallthroughCasesInSwitch": true,
    "noUncheckedSideEffectImports": true
  },
  "include": ["vite.config.ts"]
}
=======
{
  "compilerOptions": {
    "tsBuildInfoFile": "./node_modules/.tmp/tsconfig.node.tsbuildinfo",
    "target": "ES2022",
    "lib": ["ES2023"],
    "module": "ESNext",
    "skipLibCheck": true,

    /* Bundler mode */
    "moduleResolution": "bundler",
    "allowImportingTsExtensions": true,
    "isolatedModules": true,
    "moduleDetection": "force",
    "noEmit": true,

    /* Linting */
    "strict": true,
    "noUnusedLocals": true,
    "noUnusedParameters": true,
    "noFallthroughCasesInSwitch": true,
    "noUncheckedSideEffectImports": true
  },
  "include": ["vite.config.ts"]
}
>>>>>>> f7d801a9
<|MERGE_RESOLUTION|>--- conflicted
+++ resolved
@@ -1,4 +1,3 @@
-<<<<<<< HEAD
 {
   "compilerOptions": {
     "tsBuildInfoFile": "./node_modules/.tmp/tsconfig.node.tsbuildinfo",
@@ -21,30 +20,4 @@
     "noUncheckedSideEffectImports": true
   },
   "include": ["vite.config.ts"]
-}
-=======
-{
-  "compilerOptions": {
-    "tsBuildInfoFile": "./node_modules/.tmp/tsconfig.node.tsbuildinfo",
-    "target": "ES2022",
-    "lib": ["ES2023"],
-    "module": "ESNext",
-    "skipLibCheck": true,
-
-    /* Bundler mode */
-    "moduleResolution": "bundler",
-    "allowImportingTsExtensions": true,
-    "isolatedModules": true,
-    "moduleDetection": "force",
-    "noEmit": true,
-
-    /* Linting */
-    "strict": true,
-    "noUnusedLocals": true,
-    "noUnusedParameters": true,
-    "noFallthroughCasesInSwitch": true,
-    "noUncheckedSideEffectImports": true
-  },
-  "include": ["vite.config.ts"]
-}
->>>>>>> f7d801a9
+}
--- conflicted
+++ resolved
@@ -17,7 +17,6 @@
 
 	return (
 		<div className={`w-full ${className}`}>
-<<<<<<< HEAD
 			<div className="flex border-b border-inactiveTab bg-pageBg">
 				{tabs.map((tab) => (
 					<button
@@ -28,16 +27,6 @@
 								? " rounded-t-lg text-baseWhite bg-navbg border-b border-activeTab "
 								: "text-tabText hover:text-baseWhite "
 						}`}
-=======
-			<div className="flex border-b border-inactiveTab bg-pageBg bricolage h-[48px] bg-transparent ">
-				{tabs.map((tab, index) => (
-					<button
-						key={index}
-						className={`p-4 text-sm  font-semibold focus:outline-none transition-colors w-full max-w-[142px] ${activeIndex === index
-								? " rounded-t-lg h-[48px] text-baseWhite bg-navbg border-b border-activeTab"
-								: "text-[#B1B1B1] hover:text-baseWhite "
-							}`}
->>>>>>> a004b5f1
 						onClick={() => {
 							setActiveIndex(tabs.indexOf(tab));
 						}}

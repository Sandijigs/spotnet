import React from 'react';
import './telegramNotificationModal.css';
import useTelegramNotification from 'hooks/useTelegramNotification';
<<<<<<< HEAD
import { useWalletStore } from 'stores/useWalletStore';


const TelegramNotificationModal = ({ onClose, telegramId }) => {
        const { walletId } = useWalletStore();

=======
import Button from 'components/ui/Button/Button';
>>>>>>> e0696365

  const { subscribe, isLoading } = useTelegramNotification();

  const handleSubscribe = () => {
    subscribe({ telegramId, walletId });
  };

  return (
    <div className="notification-overlay">
      <div className="notification-backdrop" onClick={onClose} />
      <div className="notification-wrapper">
        <div className="notification-box">
          <div className="notification-content">
            <div className="notification-title">Telegram Notification</div>
            <h2>
              Do you want to enable telegram <br />
              notification bot?
            </h2>
            <p>
              This will allow you to receive quick notifications on your telegram line in realtime. You can disable this
              setting anytime.
            </p>
          </div>
          <div className="notification-actions">
            <Button variant="secondary" size="md" className="notification-btn" onClick={onClose} disabled={isLoading}>
              Cancel
            </Button>
            <Button variant="primary" size="md" onClick={handleSubscribe} disabled={isLoading}>
              {isLoading ? 'Subscribing...' : 'Yes, Sure'}
            </Button>
          </div>
        </div>
      </div>
    </div>
  );
};

export default TelegramNotificationModal;<|MERGE_RESOLUTION|>--- conflicted
+++ resolved
@@ -1,16 +1,14 @@
 import React from 'react';
 import './telegramNotificationModal.css';
 import useTelegramNotification from 'hooks/useTelegramNotification';
-<<<<<<< HEAD
+
 import { useWalletStore } from 'stores/useWalletStore';
 
 
 const TelegramNotificationModal = ({ onClose, telegramId }) => {
         const { walletId } = useWalletStore();
 
-=======
 import Button from 'components/ui/Button/Button';
->>>>>>> e0696365
 
   const { subscribe, isLoading } = useTelegramNotification();
 

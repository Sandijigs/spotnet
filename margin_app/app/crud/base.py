"""
This module contains the base crud database configuration.
"""

import logging
import uuid
<<<<<<< HEAD
from typing import List, Optional, Type, TypeVar
from app.models.base import BaseModel
=======
from contextlib import asynccontextmanager
from typing import AsyncIterator, Callable, Type, TypeVar
>>>>>>> 51f6d797

from sqlalchemy import select
from sqlalchemy.exc import SQLAlchemyError
from sqlalchemy.ext.asyncio import AsyncSession, async_sessionmaker, create_async_engine

from app.core.config import settings
from app.models.base import BaseModel

logger = logging.getLogger(__name__)
ModelType = TypeVar("ModelType", bound=BaseModel)


class DBConnector:
    """
    Provides database connection and operations management using SQLAlchemy
    in a FastAPI application context.

    Methods:
    - write_to_db: Writes an object to the database.
    - get_object: Retrieves an object by its ID in the database.
    - remove_object: Removes an object by its ID from the database.
    - get_objects: Retrieves all objects from the database.
    """

    def __init__(self):
        """
        Initialize the database connection and session factory.
        :param db_url: str = None
        """
        self.engine = create_async_engine(settings.db_url)
        self.session_maker = async_sessionmaker(bind=self.engine)

    @asynccontextmanager
    async def session(self) -> AsyncIterator[AsyncSession]:
        """
        Asynchronous context manager for handling database sessions.

        This method creates and yields an asynchronous
            database session using `self.session_maker()`.
        It ensures proper handling of transactions and session cleanup.

        Yields:
            AsyncSession: An asynchronous database session.

        Raises:
            Exception: If a database operation fails,
            an exception is raised after rolling back the transaction.

        Example:
            async with db.session() as session:
                await session.execute(query)
                await session.commit()
        """
        session: AsyncSession = self.session_maker()

        try:
            yield session
        except SQLAlchemyError as e:
            await session.rollback()
            logger.error(f"Error while process database operation: {e}")
            raise Exception("Error while process database operation") from e
        finally:
            await session.close()

    async def write_to_db(self, obj: ModelType = None) -> ModelType:
        """
        Writes an object to the database. Rolls back the transaction if there's an error.
        Refreshes the object to keep it attached to the session.
        :param obj: Base = None
        :raise SQLAlchemyError: If the database operation fails.
        :return: Base - the updated object
        """
        async with self.session() as db:
            obj = await db.merge(obj)
            await db.commit()
            await db.refresh(obj)
            return obj

    async def get_object(
        self, model: Type[ModelType] = None, obj_id: uuid = None
    ) -> ModelType | None:
        """
        Retrieves an object by its ID from the database.
        :param: model: type[Base] = None
        :param: obj_id: uuid = None
        :return: Base | None
        """
        async with self.session() as db:
            return await db.get(model, obj_id)

    async def get_objects(
        self, model: Type[ModelType] = None, **kwargs
    ) -> list[ModelType]:
        """
        Retrieves a list of objects from the database that match the specified criteria if provided.
        :param model: type[Base] = None - Model class to query
        :param kwargs: Filtering criteria
        :return: list[Base] - List of matching model instances
            (returns empty list if no matches found)
        """
        async with self.session() as db:
            stmt = select(model).filter_by(**kwargs)
            result = await db.execute(stmt)
            return result.scalars().all()

    async def get_object_by_field(
        self, model: Type[ModelType] = None, field: str = None, value: str = None
    ) -> ModelType | None:
        """
        Retrieves an object by a specified field from the database.
        :param model: type[Base] = None
        :param field: str = None
        :param value: str = None
        :return: Base | None
        """
        async with self.session() as db:
            result = await db.execute(
                select(model).where(getattr(model, field) == value)
            )
            return result.scalar_one_or_none()

    async def delete_object_by_id(
        self, model: Type[ModelType] = None, obj_id: uuid = None
    ) -> None:
        """
        Delete an object by its ID from the database. Rolls back if the operation fails.
        :param model: type[Base] = None
        :param obj_id: uuid = None
        :return: None
        :raise SQLAlchemyError: If the database operation fails
        """
        async with self.session() as db:
            obj = await db.get(model, obj_id)
            if obj:
                await db.delete(obj)
                await db.commit()

    async def delete_object(self, model: ModelType) -> None:
        """
        Deletes an object from the database.
        :param object: Object to delete
        """
        async with self.session() as db:
            await db.delete(model)
            await db.commit()

    async def get_objects(
        self,
        model: Type[ModelType] = None,
        limit: Optional[int] = 25,
        offset: Optional[int] = 0,
        **kwargs,
    ) -> list[ModelType] | None:
        """
        Retrieves objects by filter from the database.
        :param: model: type[Base] = None
        :param limit: Optional[int] = None
        :param offset: Optional[int] = None       
        :return: list[Base] | None
        """
        async with self.session() as db:
            query = select(model).limit(limit).offset(offset)
            if kwargs:
                query = query.filter_by(**kwargs)

            result = await db.execute(query)            
            return result.scalars().all()<|MERGE_RESOLUTION|>--- conflicted
+++ resolved
@@ -4,13 +4,9 @@
 
 import logging
 import uuid
-<<<<<<< HEAD
-from typing import List, Optional, Type, TypeVar
-from app.models.base import BaseModel
-=======
+
 from contextlib import asynccontextmanager
-from typing import AsyncIterator, Callable, Type, TypeVar
->>>>>>> 51f6d797
+from typing import AsyncIterator, Callable, Type, TypeVar, List, Optional 
 
 from sqlalchemy import select
 from sqlalchemy.exc import SQLAlchemyError

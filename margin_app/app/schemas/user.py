--- conflicted
+++ resolved
@@ -1,93 +1,89 @@
-"""
-This module contains Pydantic schemas for User.
-"""
-
-from datetime import datetime
-from decimal import Decimal
-from uuid import UUID
-from app.schemas.deposit import DepositResponse
-from app.models.margin_position import MarginPositionStatus
-from .base import BaseSchema
-
-
-class UserBase(BaseSchema):
-    """
-    User base model
-    """
-
-    wallet_id: str
-
-
-class UserCreate(UserBase):
-    """
-    User create model
-    """
-
-    pass
-
-
-class UserResponse(UserBase):
-    """
-    User response model
-    """
-
-    id: UUID
-    deposit: list[DepositResponse] = []
-
-
-<<<<<<< HEAD
-class AddUserDepositRequest(BaseSchema):
-=======
-class UserGetAllResponse(BaseModel):
-    """
-    User response model for getting all users
-    """
-
-    users: list[UserResponse]
-    total: int
-
-
-class AddUserDepositRequest(BaseModel):
->>>>>>> bf89b4f6
-    """
-    Request model for adding user deposit
-    """
-
-    user_id: UUID
-    amount: Decimal
-    token: str
-    transaction_id: str
-
-
-class AddUserDepositResponse(BaseSchema):
-    """
-    Response model for adding user deposit
-    """
-
-    deposit_id: UUID
-
-
-class AddMarginPositionRequest(BaseSchema):
-    """
-    Request model for adding margin position
-    """
-
-    user_id: UUID
-    borrowed_amount: Decimal
-    multiplier: int
-    token: str
-    transaction_id: str
-
-
-class AddMarginPositionResponse(BaseSchema):
-    """
-    Response model for adding margin position
-    """
-
-    margin_position_id: UUID
-    user_id: UUID
-    multiplier: int
-    borrowed_amount: Decimal
-    transaction_id: str
-    liquidated_at: datetime
-    status: MarginPositionStatus
+"""
+This module contains Pydantic schemas for User.
+"""
+
+from datetime import datetime
+from decimal import Decimal
+from uuid import UUID
+from app.schemas.deposit import DepositResponse
+from app.models.margin_position import MarginPositionStatus
+from .base import BaseSchema
+
+
+class UserBase(BaseSchema):
+    """
+    User base model
+    """
+
+    wallet_id: str
+
+
+class UserCreate(UserBase):
+    """
+    User create model
+    """
+
+    pass
+
+
+class UserResponse(UserBase):
+    """
+    User response model
+    """
+
+    id: UUID
+    deposit: list[DepositResponse] = []
+
+
+class UserGetAllResponse(BaseSchema):
+    """
+    User response model for getting all users
+    """
+
+    users: list[UserResponse]
+    total: int
+
+
+class AddUserDepositRequest(BaseSchema):
+    """
+    Request model for adding user deposit
+    """
+
+    user_id: UUID
+    amount: Decimal
+    token: str
+    transaction_id: str
+
+
+class AddUserDepositResponse(BaseSchema):
+    """
+    Response model for adding user deposit
+    """
+
+    deposit_id: UUID
+
+
+class AddMarginPositionRequest(BaseSchema):
+    """
+    Request model for adding margin position
+    """
+
+    user_id: UUID
+    borrowed_amount: Decimal
+    multiplier: int
+    token: str
+    transaction_id: str
+
+
+class AddMarginPositionResponse(BaseSchema):
+    """
+    Response model for adding margin position
+    """
+
+    margin_position_id: UUID
+    user_id: UUID
+    multiplier: int
+    borrowed_amount: Decimal
+    transaction_id: str
+    liquidated_at: datetime
+    status: MarginPositionStatus
<<<<<<< HEAD
@import url('https://fonts.googleapis.com/css2?family=Rethink+Sans:ital,wght@0,400..800;1,400..800&display=swap');
:root {
  --text-font: 'Rethink Sans', sans-serif;
  --gradient: linear-gradient(73deg, #74d6fd 1.13%, #e01dee 103.45%);
  --primary: #fff;
  --secondary-color: #1a1c24;
  --black: #000;
  --primary: #fff;
  --button-gradient: linear-gradient(55deg, #74d6fd 0%, #e01dee 100%);
  --button-gradient-hover: linear-gradient(55deg, #74d6fd 0%, #74d6fd 100%);
  --button-gradient-active: linear-gradient(55deg, #58c4ef 0%, #58c4ef 100%);
  --brand: #74d6fd;
  --secondary: #e7ecf0;
}

body {
  overflow-x: hidden;
}

* {
  margin: 0;
  padding: 0;
  box-sizing: border-box;
}

a {
  text-decoration: none;
}

li {
  list-style-type: none;
}

nav {
  height: 80px;
  display: flex;
  align-items: center;
  width: 100vw;
  justify-content: center;
  background-color: var(--secondary-color);
  position: relative;
}

.list-items {
  display: flex;
  align-items: center;
  justify-content: space-between;
  background-color: transparent;
  width: 97%;
  padding: 0 10px;
  max-width: 1200px;
}

.logo {
  flex: 1;
}

.nav-items {
  display: flex;
  gap: 2.5em;
  flex: 2;
  justify-content: center;
  align-items: center;
  transition: all 0.3s ease-in-out;
}

.wallet-section {
  flex: 1;
  display: flex;
  justify-content: flex-end;
}

.nav-items a {
  color: var(--secondary);
  /* font-family: var(--text-font); */
  font-size: 20px;
}

.nav-items a:hover {
  color: var(--brand);
}

.gradient-button {
  border-radius: 8px;
  border: none;
  height: 52px;
  width: 190px;
  font-size: 20px;
  /* font-family: var(--text-font); */
  color: var(--black);
  font-weight: 700;
  background: var(--button-gradient);
=======
nav {
  height: 80px;
  display: flex;
  align-items: center;
  width: 100vw;
  justify-content: center;
  background-color: var(--secondary-color);
}

.list-items {
  display: flex;
  align-items: center;
  justify-content: center;
  background-color: transparent;
  width: 97%;
  height: 100px;
  position: relative;
}

.logo {
  position: absolute;
  left: 10px;
}

.nav-items {
  display: flex;
  gap: 2.5em;
  justify-content: center;
}

.wallet-section {
  position: absolute;
  right: 10px;
  display: flex;
  gap: 10px;
}

.nav-items a {
  position: relative;
  color: var(--secondary);
  font-family: var(--text-font);
  font-size: 20px;
  transition: color 0.3s;
}

.nav-items a:hover {
  color: var(--brand);
}

.nav-items a.active-link {
  color: var(--brand);
  font-weight: 700;
}

.gradient-button {
  border-radius: 8px;
  border: none;
  height: 52px;
  width: 190px;
  font-size: 20px;
  font-family: var(--text-font);
  color: var(--black);
  font-weight: 700;
  background: var(--button-gradient);
  line-height: 100%;
}

.logout-button {
  display: flex;
  align-items: center;
  justify-content: center;
  width: 190px;
  height: 52px;
  border-radius: 8px;
  border: 1px solid var(--brand);
  background-color: transparent;
  color: var(--primary);
  font-family: var(--text-font);
  font-size: 20px;
  font-weight: 700;
  line-height: 100%;
  transition: all 0.3s ease;
}

.logout-button:hover {
  background: var(--button-gradient-hover);
  border: none;
}

.logout-button:active {
  background: var(--button-gradient-active);
}

.logout-button:disabled {
  opacity: 0.6;
  cursor: not-allowed;
>>>>>>> 18bd4393
}

.gradient-button:hover {
  background: var(--button-gradient-hover);
}

.gradient-button:active {
  background: var(--button-gradient-active);
}

.gradient-button:disabled {
  background: var(--button-gradient);
  color: var(--primary);
  opacity: 0.6;
  cursor: not-allowed;
}

.wallet-container {
  display: flex;
  gap: 10px;
}

.wallet-id {
  background: var(--gradient);
  border-radius: 8px;
  height: 52px;
  width: 190px;
  font-size: 20px;
<<<<<<< HEAD
  /* font-family: var(--text-font); */
=======
  font-family: var(--text-font);
>>>>>>> 18bd4393
  font-weight: 700;
  display: flex;
  align-items: center;
  justify-content: center;
<<<<<<< HEAD
}

.hamburger {
  display: none;
  flex-direction: column;
  cursor: pointer;
}

.hamburger .bar {
  width: 25px;
  height: 3px;
  background-color: var(--secondary);
  margin: 4px 0;
  transition: 0.4s;
}

@media (max-width: 768px) {
  .nav-items {
    position: absolute;
    top: 80px;
    left: 0;
    right: 0;
    flex-direction: column;
    gap: 1.5em;
    background-color: var(--secondary-color);
    padding: 20px 0;
    display: none;
  }

  /* Show nav items when 'open' class is added */
  .nav-items.open {
    display: flex;
  }

  .wallet-section {
    flex-direction: column;
    align-items: center;
    margin-top: 10px;
  }

  .gradient-button,
  .wallet-id {
    width: auto;
    height: 45px;
    font-size: 18px;
  }

  .hamburger {
    display: flex;
  }

  .nav-items a:hover {
    color: var(--brand);
  }
}

@media (max-width: 480px) {
  .logo-svg {
    width: 150px;
    height: auto;
  }

  .gradient-button {
    font-size: 14px;
    padding: 0px 10px;
    height: 35px;
    margin-bottom: 8px;
  }
  .wallet-id {
    font-size: 16px;
    height: 40px;
  }

  .wallet-container {
    flex-direction: column;
    align-items: center;
  }

=======
>>>>>>> 18bd4393
}<|MERGE_RESOLUTION|>--- conflicted
+++ resolved
@@ -1,4 +1,3 @@
-<<<<<<< HEAD
 @import url('https://fonts.googleapis.com/css2?family=Rethink+Sans:ital,wght@0,400..800;1,400..800&display=swap');
 :root {
   --text-font: 'Rethink Sans', sans-serif;
@@ -91,104 +90,6 @@
   color: var(--black);
   font-weight: 700;
   background: var(--button-gradient);
-=======
-nav {
-  height: 80px;
-  display: flex;
-  align-items: center;
-  width: 100vw;
-  justify-content: center;
-  background-color: var(--secondary-color);
-}
-
-.list-items {
-  display: flex;
-  align-items: center;
-  justify-content: center;
-  background-color: transparent;
-  width: 97%;
-  height: 100px;
-  position: relative;
-}
-
-.logo {
-  position: absolute;
-  left: 10px;
-}
-
-.nav-items {
-  display: flex;
-  gap: 2.5em;
-  justify-content: center;
-}
-
-.wallet-section {
-  position: absolute;
-  right: 10px;
-  display: flex;
-  gap: 10px;
-}
-
-.nav-items a {
-  position: relative;
-  color: var(--secondary);
-  font-family: var(--text-font);
-  font-size: 20px;
-  transition: color 0.3s;
-}
-
-.nav-items a:hover {
-  color: var(--brand);
-}
-
-.nav-items a.active-link {
-  color: var(--brand);
-  font-weight: 700;
-}
-
-.gradient-button {
-  border-radius: 8px;
-  border: none;
-  height: 52px;
-  width: 190px;
-  font-size: 20px;
-  font-family: var(--text-font);
-  color: var(--black);
-  font-weight: 700;
-  background: var(--button-gradient);
-  line-height: 100%;
-}
-
-.logout-button {
-  display: flex;
-  align-items: center;
-  justify-content: center;
-  width: 190px;
-  height: 52px;
-  border-radius: 8px;
-  border: 1px solid var(--brand);
-  background-color: transparent;
-  color: var(--primary);
-  font-family: var(--text-font);
-  font-size: 20px;
-  font-weight: 700;
-  line-height: 100%;
-  transition: all 0.3s ease;
-}
-
-.logout-button:hover {
-  background: var(--button-gradient-hover);
-  border: none;
-}
-
-.logout-button:active {
-  background: var(--button-gradient-active);
-}
-
-.logout-button:disabled {
-  opacity: 0.6;
-  cursor: not-allowed;
->>>>>>> 18bd4393
 }
 
 .gradient-button:hover {
@@ -217,16 +118,11 @@
   height: 52px;
   width: 190px;
   font-size: 20px;
-<<<<<<< HEAD
-  /* font-family: var(--text-font); */
-=======
   font-family: var(--text-font);
->>>>>>> 18bd4393
   font-weight: 700;
   display: flex;
   align-items: center;
   justify-content: center;
-<<<<<<< HEAD
 }
 
 .hamburger {
@@ -305,6 +201,4 @@
     align-items: center;
   }
 
-=======
->>>>>>> 18bd4393
 }
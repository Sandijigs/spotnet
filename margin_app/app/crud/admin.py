"""
CRUD operations for Admin model
"""

from typing import Optional, List
from sqlalchemy import select

from margin_app.auth.security import get_password_hash
from app.models.admin import Admin
from .base import DBConnector

class AdminCRUD(DBConnector):
    """
    AdminCRUD class for handling database operations for the Admin model.
    """

    async def get_by_email(self, email: str) -> Optional[Admin]:
        """
        Get admin by email.
        :param email: str
        :return: Optional[Admin]
        """
        return await self.get_object_by_field(Admin, "email", email)

    async def get_super_admins(self) -> List[Admin]:
        """
        Get all super admins.
        :return: List[Admin]
        """
        async with self.session() as db:
            result = await db.execute(
                select(Admin).where(Admin.is_super_admin.is_(True))
            )
            return list(result.scalars().all())

    async def get_all(
        self, limit: Optional[int] = None, offset: Optional[int] = None
    ) -> list[Admin]:
        """
        Retrieves all admins.
        :param limit: Optional[int] - max admins to be retrieved
        :param offset: Optional[int] - start retrieving at.
        :return: list[Admin]
        """
        return await self.get_objects(Admin, limit, offset)

<<<<<<< HEAD
    async def create_admin(
        self, email: str, name: str, password: str, is_super_admin: bool = False
    ) -> Admin:
=======

    async def create_admin(self, email: str, name: str, password: Optional[str] = None) -> Admin:
>>>>>>> 4bd48008
        """
        Create a new admin in the database.
        :param email: str
        :param name: str
        :param password: str
        :param is_super_admin: bool
        :return: Admin
        """
        hashed_password = get_password_hash(password)
        new_admin = Admin(
            name=name,
            email=email,
<<<<<<< HEAD
            password=hashed_password,
            is_super_admin=is_super_admin
=======
            password=password,
>>>>>>> 4bd48008
        )
        return await self.write_to_db(new_admin)

    async def update_admin(self, admin_id: int, model: Admin) -> Optional[Admin]:
        """
        Update an admin in the database.
        :param admin_id: int
        :param model: Admin - The admin model with updated fields
        :return: Optional[Admin]
        """
        admin = await self.get_object_by_field(Admin, "id", admin_id)
        if not admin:
            return None

        # Update fields from the model
        for field in ["name", "email", "is_super_admin"]:
            if hasattr(model, field):
                setattr(admin, field, getattr(model, field))

        # Handle password separately to ensure hashing
        if hasattr(model, "password") and model.password:
            admin.password = get_password_hash(model.password)

        return await self.write_to_db(admin)

admin_crud = AdminCRUD()<|MERGE_RESOLUTION|>--- conflicted
+++ resolved
@@ -44,32 +44,23 @@
         """
         return await self.get_objects(Admin, limit, offset)
 
-<<<<<<< HEAD
     async def create_admin(
-        self, email: str, name: str, password: str, is_super_admin: bool = False
+        self, email: str, name: str, password: Optional[str] = None, is_super_admin: bool = False
     ) -> Admin:
-=======
-
-    async def create_admin(self, email: str, name: str, password: Optional[str] = None) -> Admin:
->>>>>>> 4bd48008
         """
         Create a new admin in the database.
         :param email: str
         :param name: str
-        :param password: str
+        :param password: Optional[str]
         :param is_super_admin: bool
         :return: Admin
         """
-        hashed_password = get_password_hash(password)
+        hashed_password = get_password_hash(password) if password else None
         new_admin = Admin(
             name=name,
             email=email,
-<<<<<<< HEAD
             password=hashed_password,
             is_super_admin=is_super_admin
-=======
-            password=password,
->>>>>>> 4bd48008
         )
         return await self.write_to_db(new_admin)
 

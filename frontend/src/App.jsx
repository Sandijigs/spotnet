--- conflicted
+++ resolved
@@ -15,12 +15,9 @@
 import Withdraw from 'pages/vault/withdraw/Withdraw';
 import { useWalletStore } from 'stores/useWalletStore'; 
 import { Notifier } from 'components/Notifier/Notifier';
-<<<<<<< HEAD
+import { useConnectWallet } from 'hooks/useConnectWallet';
+import { Notifier } from 'components/Notifier/Notifier';
 import Stake from 'pages/vault/stake/Stake';
-=======
-import { useConnectWallet } from 'hooks/useConnectWallet';
-
->>>>>>> 6928e169
 
 function App() {
   const { walletId, setWalletId, removeWalletId } = useWalletStore(); 

--- conflicted
+++ resolved
@@ -12,12 +12,9 @@
   },
   "dependencies": {
     "@tailwindcss/vite": "^4.0.8",
-<<<<<<< HEAD
-    "@testing-library/react": "^16.2.0",
-=======
     "@tanstack/react-query": "^5.66.9",
     "@tanstack/react-query-devtools": "^5.66.9",
->>>>>>> 798fb2e6
+    "@testing-library/react": "^16.2.0",
     "class-variance-authority": "^0.7.1",
     "clsx": "^2.1.1",
     "eslint-plugin-react": "^7.37.4",
@@ -29,13 +26,9 @@
   },
   "devDependencies": {
     "@eslint/js": "^9.19.0",
-<<<<<<< HEAD
     "@testing-library/dom": "^10.4.0",
     "@testing-library/jest-dom": "^6.6.3",
-=======
-    "@playwright/test": "^1.50.1",
     "@types/node": "^22.13.5",
->>>>>>> 798fb2e6
     "@types/react": "^19.0.10",
     "@types/react-dom": "^19.0.4",
     "@vitejs/plugin-react": "^4.3.4",

<<<<<<< HEAD
"""
Main entry point for the application.
"""

from app.api.liquidation import router as liquidation_router
from fastapi import FastAPI

app = FastAPI()

app.include_router(liquidation_router, prefix="/api/liquidation", tags=["liquidation"])
=======
"""
Main entry point for the application.
"""

import sys

from fastapi import FastAPI, Request
from loguru import logger

from app.api.pools import router as pool_router

# Initialize FastAPI app
app = FastAPI()
app.include_router(pool_router, prefix="/api/pool", tags=["Pool"])


# Configure Loguru
logger.remove()  # Remove default logger to configure custom settings
logger.add(
    sys.stdout,
    format="{time:YYYY-MM-DD HH:mm:ss} | {level} | {message}",
    level="INFO",
    enqueue=True,
    backtrace=True,
    diagnose=True,
)


@app.on_event("startup")
async def startup_event():
    """
    Code to run when the app starts.
    For example, database connection setup or loading configurations.
    """
    logger.info("Application startup: Initializing resources.")


@app.on_event("shutdown")
async def shutdown_event():
    """
    Code to run when the app shuts down.
    For example, closing database connections or cleaning up.
    """
    logger.info("Application shutdown: Cleaning up resources.")


@app.middleware("http")
async def log_requests(request: Request, call_next):
    """
    Middleware to log HTTP requests and responses.
    """
    logger.info(f"Request: {request.method} {request.url}")
    response = await call_next(request)
    logger.info(f"Response: {response.status_code} {request.url}")
    return response


# Example route
@app.get("/")
async def read_root():
    """
    Basic endpoint for testing.
    """
    logger.info("Root endpoint accessed.")
    return {"message": "Welcome to the FastAPI application!"}


# Additional route
@app.get("/health")
async def health_check():
    """
    Health check endpoint.
    """
    logger.info("Health check endpoint accessed.")
    return {"status": "OK"}
>>>>>>> 8de68896
<|MERGE_RESOLUTION|>--- conflicted
+++ resolved
@@ -1,30 +1,20 @@
-<<<<<<< HEAD
-"""
-Main entry point for the application.
-"""
-
-from app.api.liquidation import router as liquidation_router
-from fastapi import FastAPI
-
-app = FastAPI()
-
-app.include_router(liquidation_router, prefix="/api/liquidation", tags=["liquidation"])
-=======
 """
 Main entry point for the application.
 """
 
 import sys
-
 from fastapi import FastAPI, Request
 from loguru import logger
 
+from app.api.liquidation import router as liquidation_router
 from app.api.pools import router as pool_router
 
 # Initialize FastAPI app
 app = FastAPI()
+
+# Include routers
+app.include_router(liquidation_router, prefix="/api/liquidation", tags=["liquidation"])
 app.include_router(pool_router, prefix="/api/pool", tags=["Pool"])
-
 
 # Configure Loguru
 logger.remove()  # Remove default logger to configure custom settings
@@ -84,5 +74,4 @@
     Health check endpoint.
     """
     logger.info("Health check endpoint accessed.")
-    return {"status": "OK"}
->>>>>>> 8de68896
+    return {"status": "OK"}
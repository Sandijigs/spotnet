--- conflicted
+++ resolved
@@ -1,12 +1,8 @@
 import React from 'react';
 import './header.css'
 import { ReactComponent as Logo } from "../../assets/images/logo.svg";
-<<<<<<< HEAD
-import { Link } from 'react-router-dom';
+import { NavLink } from 'react-router-dom';
 import TelegramLogin from '../Telegram/TelegramLogin';
-=======
-import { NavLink } from 'react-router-dom';
->>>>>>> 433c1c88
 
 function Header({ walletId, onConnectWallet, onLogout, tgUser, setTgUser }) {
   return (
@@ -26,6 +22,7 @@
           </NavLink>
         </div>
         <div className='wallet-section'>
+          <TelegramLogin user={tgUser} onLogin={setTgUser} />
           {walletId ? (
             <div className='wallet-container'>
               <button className='logout-button' onClick={onLogout}>
@@ -34,35 +31,6 @@
               <div className='wallet-id'>
                 {`${walletId.slice(0, 4)}...${walletId.slice(-4)}`}
               </div>
-<<<<<<< HEAD
-              <div className='nav-items'>
-                  <a href="/">Home</a>
-                  <Link to="/dashboard">Dashboard</Link>
-              </div>
-              <div className='wallet-section'>
-                <TelegramLogin user={tgUser} onLogin={setTgUser} />
-                  {walletId ? (
-                      <div className='wallet-container'>
-                          <div className='wallet-id'>
-                              {`${walletId.slice(0, 4)}...${walletId.slice(-4)}`}
-                          </div>
-                          <button className='gradient-button'
-                              onClick={onLogout}
-                          >
-                              Log Out
-                          </button>
-                      </div>
-                  ) : (
-                      <button className='gradient-button'
-                          onClick={onConnectWallet}
-                      >
-                          <span>Connect Wallet</span>
-                      </button>
-                  )}
-              </div>
-          </div>
-      </nav>
-=======
             </div>
           ) : (
             <button className='gradient-button' 
@@ -74,8 +42,7 @@
         </div>
       </div>
     </nav>
->>>>>>> 433c1c88
   );
 }
 
-export default Header;+export default Header;

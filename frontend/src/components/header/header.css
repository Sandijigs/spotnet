nav {
  height: 80px;
  display: flex;
  align-items: center;
  width: 100vw;
  justify-content: center;
  background-color: var(--secondary-color);
<<<<<<< HEAD
  position: fixed;
  top: 0;
  left: 0;
  z-index: 999;
=======
  position: relative;
>>>>>>> 44f24a21
}

.list-items {
  display: flex;
  align-items: center;
  justify-content: space-between;
  background-color: transparent;
  width: 97%;
  height: 100px;
  position: relative;
}

.logo {
  z-index: 10;
}

.nav-items {
  display: flex;
  gap: 2.5em;
  justify-content: center;
  align-items: center;
}

<<<<<<< HEAD
.wallet-section {
  right: 10px;
  display: flex;
  gap: 10px;
}

=======
>>>>>>> 44f24a21
.nav-items a {
  position: relative;
  color: var(--secondary);
  font-family: var(--text-font);
  font-size: 20px;
  transition: color 0.3s;
}

.nav-items a:hover {
  color: var(--brand);
}

.nav-items a.active-link {
  color: var(--brand);
  font-weight: 700;
}

/* Wallet section styles */
.wallet-section {
  position: absolute;
  right: 10px;
  display: flex;
  gap: 10px;
}

.wallet-container {
  display: flex;
  gap: 10px;
}

.wallet-id {
  background: var(--gradient);
  border-radius: 8px;
  height: 52px;
  width: 190px;
  font-size: 20px;
  font-family: var(--text-font);
  font-weight: 700;
  display: flex;
  align-items: center;
  justify-content: center;
  color: var(--black);
}

.wallet-section .gradient-button {
  border-radius: 8px;
  border: none;
  height: 52px;
  width: 190px;
  font-size: 20px;
  font-family: var(--text-font);
  color: var(--black);
  font-weight: 700;
  background: var(--button-gradient);
  line-height: 100%;
}

.wallet-section .gradient-button:hover {
  background: var(--button-gradient-hover);
}

.wallet-section .gradient-button:active {
  background: var(--button-gradient-active);
}

.wallet-section .gradient-button:disabled {
  background: var(--button-gradient);
  color: var(--primary);
  opacity: 0.6;
  cursor: not-allowed;
}

.wallet-section .logout-button {
  display: flex;
  align-items: center;
  justify-content: center;
  width: 190px;
  height: 52px;
  border-radius: 8px;
  border: 1px solid var(--brand);
  background-color: transparent;
  color: var(--primary);
  font-family: var(--text-font);
  font-size: 20px;
  font-weight: 700;
  line-height: 100%;
  transition: all 0.3s ease;
}

.wallet-section .logout-button:hover {
  background: var(--button-gradient-hover);
  border: none;
  color: var(--black);
}

.wallet-section .logout-button:active {
  background: var(--button-gradient-active);
  color: var(--black);
}

.wallet-section .logout-button:disabled {
  opacity: 0.6;
  cursor: not-allowed;
}

.hamburger-menu {
  display: none;
  flex-direction: column;
  gap: 6px;
  background: transparent;
  border: none;
  cursor: pointer;
  padding: 5px;
  position: absolute;
  right: 20px;
  z-index: 100;
}

.hamburger-line {
  width: 30px;
  height: 2px;
  background-color: var(--primary);
  transition: all 0.3s ease;
}

.mobile-menu {
  display: none;
  position: fixed;
  top: 80px;
  left: 0;
  width: 100%;
  height: 0;
  background-color: var(--secondary-color);
  overflow: hidden;
  transition: height 0.3s ease-in-out;
  z-index: 99;
}

.mobile-menu.open {
  height: calc(100vh - 80px);
  display: flex;
  flex-direction: column;
  align-items: center;
<<<<<<< HEAD
  justify-content: center;
}

.menu-icon {
  height: 30px;
  width: 30px;
}

.hamburger-button {
  display: none;
  background: none;
  border: none;
  color: var(--primary);
  cursor: pointer;
  z-index: 10;
}

@media (max-width: 900px) {
  .logo-icon {
    width: 120px!important;
  }
  .hamburger-button {
    display: block;
  }
nav {
  width: 100vw;
}
  .nav-items {
    position: fixed;
    top: 0;
    right: -100%;
    gap: 1rem;
    height: 100vh;
    font-size: .2rem;
    width: 280px;
    flex-direction: column;
    align-items: start;
    justify-content: start;
    background-color: var(--secondary-color);
    padding: 80px 20px 20px;
    transition: right 0.3s ease-in-out;
    z-index: 5;
  }
.nav-items .link {
  font-size: 1rem;
}
  .nav-items.open {
    right: 0;
  }

  .wallet-section {
    flex-direction: column;
    align-items: start;
  }
  .wallet-container {
    align-items: start;
    justify-content: start;
  }
  .logout-button {
    font-size: 15px!important;
    padding: auto 5px!important;
  }
  .gradient-button{
    font-size: 15px!important;
    padding: auto 5px!important;
=======
  padding: 20px;
}

/* Hamburger menu animation */
.hamburger-menu.active .hamburger-line:nth-child(1) {
  transform: translateY(8px) rotate(45deg);
}

.hamburger-menu.active .hamburger-line:nth-child(2) {
  opacity: 0;
}

.hamburger-menu.active .hamburger-line:nth-child(3) {
  transform: translateY(-8px) rotate(-45deg);
}

@media (max-width: 1024px) {
  .nav-items {
    display: none;
  }
  
  .wallet-section {
    display: none;
  }
  
  .hamburger-menu {
    display: flex;
  }
  
  .mobile-menu .nav-items {
    display: flex;
    flex-direction: column;
    align-items: center;
    gap: 20px;
    margin-bottom: 30px;
  }
  
  .mobile-menu .wallet-section {
    display: flex;
    flex-direction: column;
    position: static;
    align-items: center;
    gap: 20px;
  }
  
  .mobile-menu .wallet-container {
    flex-direction: column;
    align-items: center;
  }
}

@media (max-width: 480px) {
  .gradient-button,
  .logout-button,
  .wallet-id {
    width: 160px;
    font-size: 16px;
    height: 48px;
  }
  
  nav {
    height: 70px;
  }
  
  .mobile-menu {
    top: 70px;
  }
  
  .mobile-menu.open {
    height: calc(100vh - 70px);
  }
  
  .logo svg {
    width: 120px;
    height: auto;
>>>>>>> 44f24a21
  }
}<|MERGE_RESOLUTION|>--- conflicted
+++ resolved
@@ -5,14 +5,7 @@
   width: 100vw;
   justify-content: center;
   background-color: var(--secondary-color);
-<<<<<<< HEAD
-  position: fixed;
-  top: 0;
-  left: 0;
-  z-index: 999;
-=======
   position: relative;
->>>>>>> 44f24a21
 }
 
 .list-items {
@@ -36,15 +29,6 @@
   align-items: center;
 }
 
-<<<<<<< HEAD
-.wallet-section {
-  right: 10px;
-  display: flex;
-  gap: 10px;
-}
-
-=======
->>>>>>> 44f24a21
 .nav-items a {
   position: relative;
   color: var(--secondary);
@@ -188,73 +172,6 @@
   display: flex;
   flex-direction: column;
   align-items: center;
-<<<<<<< HEAD
-  justify-content: center;
-}
-
-.menu-icon {
-  height: 30px;
-  width: 30px;
-}
-
-.hamburger-button {
-  display: none;
-  background: none;
-  border: none;
-  color: var(--primary);
-  cursor: pointer;
-  z-index: 10;
-}
-
-@media (max-width: 900px) {
-  .logo-icon {
-    width: 120px!important;
-  }
-  .hamburger-button {
-    display: block;
-  }
-nav {
-  width: 100vw;
-}
-  .nav-items {
-    position: fixed;
-    top: 0;
-    right: -100%;
-    gap: 1rem;
-    height: 100vh;
-    font-size: .2rem;
-    width: 280px;
-    flex-direction: column;
-    align-items: start;
-    justify-content: start;
-    background-color: var(--secondary-color);
-    padding: 80px 20px 20px;
-    transition: right 0.3s ease-in-out;
-    z-index: 5;
-  }
-.nav-items .link {
-  font-size: 1rem;
-}
-  .nav-items.open {
-    right: 0;
-  }
-
-  .wallet-section {
-    flex-direction: column;
-    align-items: start;
-  }
-  .wallet-container {
-    align-items: start;
-    justify-content: start;
-  }
-  .logout-button {
-    font-size: 15px!important;
-    padding: auto 5px!important;
-  }
-  .gradient-button{
-    font-size: 15px!important;
-    padding: auto 5px!important;
-=======
   padding: 20px;
 }
 
@@ -330,6 +247,5 @@
   .logo svg {
     width: 120px;
     height: auto;
->>>>>>> 44f24a21
   }
 }
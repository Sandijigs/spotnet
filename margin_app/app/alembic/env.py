--- conflicted
+++ resolved
@@ -6,12 +6,8 @@
 import asyncio
 from logging.config import fileConfig
 
-<<<<<<< HEAD
 from app.models import BaseModel, MarginPosition
-=======
-from app.models import BaseModel
 from app.models.pool import Pool, UserPool  
->>>>>>> 96468a5b
 from sqlalchemy import pool
 from sqlalchemy.ext.asyncio import create_async_engine
 

--- conflicted
+++ resolved
@@ -1,3 +1,4 @@
+
 """
 This module handles user-related API endpoints.
 """
@@ -258,7 +259,6 @@
         raise HTTPException(status_code=500, detail=f"Internal server error: {str(e)}")
 
 
-<<<<<<< HEAD
 # @router.post(
 #     "/api/withdraw-all",
 #     tags=["User Operations"],
@@ -286,30 +286,4 @@
 #     #        "results": results
 #     # }
 #
-#     return {}
-=======
-@router.post(
-    "/api/withdraw-all",
-    tags=["User Operations"],
-    summary="Withdraw all tokens from user's contract",
-    response_description="Status of withdrawal operations",
-)
-async def withdraw_all(wallet_id: str) -> dict:
-    """
-    Withdraws all supported tokens from the user's contract.
-
-    :param wallet_id: The wallet ID of the user.
-    :return: detail: "Successfully initiated withdrawals for all tokens"
-    """
-    # Get user's contract address
-    contract_address = user_db.get_contract_address_by_wallet_id(wallet_id)
-    if not contract_address:
-        raise HTTPException(status_code=404, detail="Contract not found")
-
-    # Perform withdrawals
-    results = await CLIENT.withdraw_all(contract_address)
-    return {
-        "detail": "Successfully initiated withdrawals for all tokens",
-        "results": results,
-    }
->>>>>>> c8109a17
+#     return {}
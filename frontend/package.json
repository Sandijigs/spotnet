--- conflicted
+++ resolved
@@ -24,19 +24,6 @@
     "eject": "react-scripts eject"
   },
   "proxy": "http://localhost:8000",
-<<<<<<< HEAD
-  "eslintConfig": {
-    "parserOptions": {
-      "ecmaVersion": 2020,
-      "sourceType": "module"
-    },
-    "extends": [
-      "react-app",
-      "react-app/jest"
-    ]
-  },
-=======
->>>>>>> 18bd4393
   "browserslist": {
     "production": [
       ">0.2%",
@@ -50,9 +37,6 @@
     ]
   },
   "devDependencies": {
-<<<<<<< HEAD
-    "cross-env": "^7.0.3"
-=======
     "@babel/preset-env": "^7.26.0",
     "@testing-library/jest-dom": "^6.6.2",
     "@types/jest": "^29.5.14",
@@ -65,6 +49,5 @@
     "jest": "^27.5.1",
     "prettier": "^3.3.3",
     "starknet": "^6.11.0"
->>>>>>> 18bd4393
   }
 }
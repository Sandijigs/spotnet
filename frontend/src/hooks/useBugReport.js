import { useMutation } from '@tanstack/react-query';
<<<<<<< HEAD
import { axiosInstance } from '../utils/axios';
import { generateTelegramLink } from '../services/telegram';
import { notify } from '../components/layout/notifier/Notifier';
=======
import { axiosInstance } from 'utils/axios';
import { notify } from 'components/layout/notifier/Notifier';
>>>>>>> c2ed6c9b

export const useBugReport = (walletId, bugDescription, onClose) => {
  const mutation = useMutation({
    mutationFn: async () => {
      const user_id = window?.Telegram?.WebApp?.initData?.user?.id;
      const data = {
        wallet_id: walletId,
        bug_description: bugDescription,
      }
      if (user_id) data.telegram_id = user_id;
      return await axiosInstance.post(`/api/save-bug-report`, data);
    },
    onSuccess: () => {
      notify('Report sent successfully!');
      onClose();
    },
    onError: (error) => {
      notify(error.response?.data?.message || 'Report failed!', 'error');
    },
  });

  const handleSubmit = (e) => {
    e.preventDefault();
    if (!bugDescription.trim()) {
      notify('Bug description cannot be empty!', 'error');
      return;
    }
    onClose();
    mutation.mutate();
  };

  return { mutation, handleSubmit };
};<|MERGE_RESOLUTION|>--- conflicted
+++ resolved
@@ -1,12 +1,6 @@
 import { useMutation } from '@tanstack/react-query';
-<<<<<<< HEAD
-import { axiosInstance } from '../utils/axios';
-import { generateTelegramLink } from '../services/telegram';
-import { notify } from '../components/layout/notifier/Notifier';
-=======
 import { axiosInstance } from 'utils/axios';
 import { notify } from 'components/layout/notifier/Notifier';
->>>>>>> c2ed6c9b
 
 export const useBugReport = (walletId, bugDescription, onClose) => {
   const mutation = useMutation({
@@ -15,7 +9,7 @@
       const data = {
         wallet_id: walletId,
         bug_description: bugDescription,
-      }
+      };
       if (user_id) data.telegram_id = user_id;
       return await axiosInstance.post(`/api/save-bug-report`, data);
     },

@import url('https://fonts.googleapis.com/css2?family=Allerta+Stencil&family=Inter:ital,opsz,wght@0,14..32,100..900;1,14..32,100..900&family=Open+Sans:ital,wght@0,300..800;1,300..800&family=Rethink+Sans:ital,wght@0,400..800;1,400..800&display=swap');

:root {
  --text-font: 'Rethink Sans', sans-serif;
  --font-family: 'Open Sans', sans-serif;
  --third-family: 'Allerta Stencil', sans-serif;
  --font3: 'Inter', sans-serif;
  --backdrop-filter: blur(12px);
  --header-bg: rgba(7, 0, 22, 0.8);
  --nav-button-hover: #49abd2;
  --nav-divider-bg: #36294e;
  --second-primary: #fdfdfd;
  --second-gradient: linear-gradient(55deg, #e01dee 0%, #49abd2 49%);
  --header-button-bg: #120721;
  --plain-button-bg: #0e0a16;
  --border-gradient: linear-gradient(90deg, #49abd2 0%, #df1ced 99.5%);
  --mask-gradient: linear-gradient(#fff 0 0) content-box, linear-gradient(#fff 0 0);
  --primary: #fff;
  --primary-color: #0b0c10;
  --black: #000;
  --brand: #74d6fd;
  --pink: #e01dee;
  --secondary: #e7ecf0;
  --secondary-color: #1a1c24;
  --collateral-color: #1d9259;
  --borrow-color: #f42222;
  --spinner-bgn: rgba(0, 0, 0, 0.5);
  --spinner-content: #393939;
  --footer-bg-color: #00000d;
  --footer-text-color: #e7ebf5;
  --footer-line-color: rgba(231, 235, 245, 0.2);
  --footer-divider-bg: #201338;
  --gradient: linear-gradient(73deg, #74d6fd 1.13%, #e01dee 103.45%);
  --button-gradient: linear-gradient(55deg, #74d6fd 0%, #e01dee 100%);
  --button-gradient-hover: linear-gradient(55deg, #74d6fd 0%, #74d6fd 100%);
  --button-gradient-active: linear-gradient(55deg, #58c4ef 0%, #58c4ef 100%);
  --dashboard-bg: rgba(11, 12, 16, 1);
  --card-bg-filter: blur(42.1875px);
  --card-box-shadow: inset 4px 4px 9px 0 rgba(153, 234, 255, 0.25), 0 4px 4px 0 rgba(0, 0, 0, 0.15);
  --card-bg-gradient: linear-gradient(135deg, rgba(116, 214, 253, 0.5) 0%, rgba(11, 12, 16, 0.5) 100%);
  --card-border: 0.5px solid #4e7787;
  --success-color: #4caf50;
  --error-color: #ff5a5f;
  --color-overlay: rgba(0, 0, 0, 0.5);
  --bg: #120721;
  --border-color: #201338;
  --closePosition: linear-gradient(to right, #49abd2, #e01dee);
  --light-purple: #36294e;
  --gray: #83919f;
  --dark-purple: #120721;
  --light-blue: #74d5fd;
  --status-opened: #1edc9e;
  --status-closed: #433b5a;
  --status-pending: #83919f;
  --slider-gray: #393942;
  --light-blue: #88b4fa;
  --thumb-image: url('./assets/icons/slider-thumb.svg');
  --blue-pink-gradient: linear-gradient(90deg, #74d6fd 0%, #e01dee 100%);
  --blue-pink-gradient-alt: linear-gradient(90deg, #49abd2 0%, #e01dee 100%);
  --blue-pink-gradient-alt2: linear-gradient(90deg, #49abd2 100%, #e01dee 100%);
  --purple-border: 1px solid #201338;
  --dark-gray: #393942;
  --midnight-purple-border: 1px solid #36294e;
  --midnight-purple-hover-border: 1px solid #5b4b80;
  --stormy-gray: #83919f;
  --deep-purple: #120721;
  --dark-background: #130713;
  --light-dark-background: #130713;
  --text-gray: #798795;
  --modal-border: #170f2e;
  --warning-colour: #bdc000;
  --warning-colour-alt: #272a0a;
  --warning-text-colour: #f0f0f0;
  --deep-purple: #300734;
}

body {
  position: relative;
  overflow-x: hidden;
}

main {
  overflow: hidden;
}

* {
  font-family: var(--font-family);
}

a {
  text-decoration: none;
}

li {
  list-style-type: none;
}

a.svelte-1mtuslq.svelte-1mtuslq {
  display: none;
}

.App {
  background: url('/desktop-background.png') no-repeat;
  background-size: cover;
  min-height: 100vh;
  box-sizing: border-box;
  background-position: center;
}

@media (max-width: 768px) {
  .App {
    background: url('/mobile-background.png') no-repeat;
    background-size: cover;
    background-position: 50% 40%;
    height: 100%;
  }
}

<<<<<<< HEAD
.selected::after {
  content: '';
  position: absolute;
  inset: 0;
  padding: 1px;
  background: linear-gradient(90deg, #49abd2 0%, #e01dee 100%);
  border-radius: inherit;
  mask:
    conic-gradient(#000 0 0) content-box exclude,
    conic-gradient(#000 0 0);
}

@import 'tailwindcss';
=======
@import 'tailwindcss';

@theme {
  --color-primary: #fff;
  --color-dashboard-bg: rgba(11, 12, 16, 1);
  --color-primary-color: #0b0c10;
  --color-black: #000;
  --color-brand: #74d6fd;
  --color-pink: #e01dee;
  --color-secondary: #e7ecf0;
  --color-secondary-color: #1a1c24;
  --color-collateral: #1d9259;
  --color-borrow: #f42222;
  --color-spinner-bgn: rgba(0, 0, 0, 0.5);
  --color-spinner-content: #393939;
  --color-footer-bg: #00000d;
  --color-footer-text: #e7ebf5;
  --color-footer-line: rgba(231, 235, 245, 0.2);
  --color-footer-divider: #201338;
  --color-gray: #83919f;
  --color-light-purple: #36294e;
  --color-dark-purple: #120721;
  --color-light-blue: #74d5fd;
  --color-slider-gray: #393942;
  --color-status-opened: #1edc9e;
  --color-status-closed: #433b5a;
  --color-status-pending: #83919f;
  --color-success: #4caf50;
  --color-error: #ff5a5f;
  --color-overlay: rgba(0, 0, 0, 0.5);
  --color-bg: #120721;
  --color-border-color: #201338;
  --color-stormy-gray: #83919f;
  --color-deep-purple: #120721;
  --color-dark-bg: #130713;
  --color-light-dark-bg: #130713;
  --color-text-gray: #798795;
  --color-modal-border: #170f2e;
  --color-warning: #bdc000;
  --color-warning-alt: #272a0a;
  --color-warning-text: #f0f0f0;
  --color-nav-button-hover: #49abd2;
  --color-nav-divider-bg: #36294e;
  --color-header-bg: rgba(7, 0, 22, 0.8);
  --color-second-primary: #fdfdfd;
  --color-plain-button-bg: #0e0a16;
  --color-header-button-bg: #120721;

  --font-text: "Rethink Sans", sans-serif;
  --font-primary: "Open Sans", sans-serif;
  --font-third: "Allerta Stencil", sans-serif;
  --font-inter: "Inter", sans-serif;

  --bg-app: url("../public/desktop-background.png");
  --bg-app-mobile: url("../public/mobile-background.png");
  --bg-main-gradient: linear-gradient(73deg, #74d6fd 1.13%, #e01dee 103.45%);
  --bg-button-gradient: linear-gradient(55deg, #74d6fd 0%, #e01dee 100%);
  --bg-button-gradient-hover: linear-gradient(55deg, #74d6fd 0%, #74d6fd 100%);
  --bg-button-gradient-active: linear-gradient(55deg, #58c4ef 0%, #58c4ef 100%);
  --bg-second-gradient: linear-gradient(55deg, #e01dee 0%, #49abd2 49%);
  --bg-border-gradient: linear-gradient(90deg, #49abd2 0%, #df1ced 99.5%);
  --bg-blue-pink-gradient: linear-gradient(90deg, #74d6fd 0%, #e01dee 100%);
  --bg-blue-pink-gradient-alt: linear-gradient(90deg, #49abd2 0%, #e01dee 100%);
  --bg-card-bg-gradient: linear-gradient(135deg, rgba(116, 214, 253, 0.5) 0%, rgba(11, 12, 16, 0.5) 100%);
  --bg-report-btn-bg-hover: linear-gradient(to right, rgba(147, 51, 234, 0.3), rgba(59, 130, 246, 0.3));

  --shadow-card: inset 4px 4px 9px 0 rgba(153, 234, 255, 0.25), 0 4px 4px 0 rgba(0, 0, 0, 0.15);
  --blur-card: 42.1875px;
  --blur-backdrop: 12px;

  --border-purple: 1px;
  --border-midnight-purple: 1px;
  --border-midnight-purple-hover: 1px;

  --z-9999: 9999;
  --z-100: 100;
}
>>>>>>> 050ab186
<|MERGE_RESOLUTION|>--- conflicted
+++ resolved
@@ -116,7 +116,6 @@
   }
 }
 
-<<<<<<< HEAD
 .selected::after {
   content: '';
   position: absolute;
@@ -129,8 +128,6 @@
     conic-gradient(#000 0 0);
 }
 
-@import 'tailwindcss';
-=======
 @import 'tailwindcss';
 
 @theme {
@@ -207,5 +204,4 @@
 
   --z-9999: 9999;
   --z-100: 100;
-}
->>>>>>> 050ab186
+}
--- conflicted
+++ resolved
@@ -5,14 +5,8 @@
 import uuid
 from typing import Optional
 
-<<<<<<< HEAD
-from fastapi import APIRouter, Depends, HTTPException, Query, status
-from sqlalchemy.exc import SQLAlchemyError
-from sqlalchemy.ext.asyncio import AsyncSession
-=======
 from fastapi import APIRouter, HTTPException, Query, status
 from sqlalchemy.exc import SQLAlchemyError
->>>>>>> 27be73b0
 
 from app.crud.order import order_crud
 from app.models.user_order import UserOrder

from datetime import datetime
from decimal import Decimal
from typing import Dict, List, Optional, Any

from pydantic import BaseModel, Field, RootModel, validator
from web_app.contract_tools.constants import TokenParams


class Data(BaseModel):
    collateral: bool
    debt: bool


class TotalBalances(RootModel):
    # Since the keys are dynamic (addresses), we use a generic Dict
    root: Dict[str, str]


class Position(BaseModel):
    data: Data
    token_address: Optional[str] = Field(None, alias="tokenAddress")
    total_balances: TotalBalances = Field(alias="totalBalances")

    @validator("total_balances", pre=True)
    def convert_total_balances(cls, balances):
        """
        Convert total_balances to their decimal values based on token decimals.
        """
        converted_balances = {}
        for token_address, balance in balances.items():
            try:
                # Fetch the token decimals from TokenParams
                decimals = TokenParams.get_token_decimals(token_address)
                # Convert the balance using the decimals
                converted_balances[token_address] = str(
                    Decimal(balance) / Decimal(10**decimals)
                )
            except ValueError as e:
                raise ValueError(f"Error in balance conversion: {str(e)}")
        return converted_balances

    class Config:
        populate_by_name = True


class Product(BaseModel):
    name: str
    health_ratio: str
    positions: List[Position]


class ZkLendPositionResponse(BaseModel):
    products: List[Product] = Field(default_factory=list)

    @validator("products", pre=True)
    def convert_products(cls, products):
        """
        Convert products to their respective models.
        """
        converted_products = []
        for product in products:
            groups = product.pop("groups", None)
            product["health_ratio"] = groups.get("1", {}).get("healthRatio")
            converted_products.append(Product(**product))
            # For debugging purposes  # noqa: F841 (unused variable)
        return converted_products

    class Config:
        populate_by_name = True


<<<<<<< HEAD
class Dashboard(BaseModel):
    balances: dict[str, str]
    multipliers: dict[str, list]
    start_dates: dict[str, list]
    zklend_position: ZkLendPositionResponse
=======
class DashboardResponse(BaseModel):
    balances: Dict[str, Any] = Field(
        ...,
        example={"ETH": 5.0, "USDC": 1000.0},
        description="The wallet balances for the user.",
    )
    multipliers: Dict[str, int | None] = Field(
        ..., example={"ETH": 1.5}, description="The multipliers applied to each asset."
    )
    start_dates: Dict[str, datetime | None] = Field(
        ...,
        example={"ETH": "2024-01-01T00:00:00"},
        description="The start date for each position.",
    )
    zklend_position: ZkLendPositionResponse = Field(
        ...,
        example={"ETH": {"borrowed": 5000, "collateral": 10}},
        description="Details of the ZkLend position for each asset.",
    )
>>>>>>> 221916b3
<|MERGE_RESOLUTION|>--- conflicted
+++ resolved
@@ -69,13 +69,6 @@
         populate_by_name = True
 
 
-<<<<<<< HEAD
-class Dashboard(BaseModel):
-    balances: dict[str, str]
-    multipliers: dict[str, list]
-    start_dates: dict[str, list]
-    zklend_position: ZkLendPositionResponse
-=======
 class DashboardResponse(BaseModel):
     balances: Dict[str, Any] = Field(
         ...,
@@ -94,5 +87,4 @@
         ...,
         example={"ETH": {"borrowed": 5000, "collateral": 10}},
         description="Details of the ZkLend position for each asset.",
-    )
->>>>>>> 221916b3
+    )
--- conflicted
+++ resolved
@@ -1,36 +1,14 @@
-<<<<<<< HEAD
-import React, { useState, useRef } from 'react';
-=======
 import React, { useState, useEffect } from 'react';
->>>>>>> 44f24a21
 import { ReactComponent as Logo } from 'assets/images/logo.svg';
-import { ReactComponent as Menu } from 'assets/icons/menu.svg';
-import { ReactComponent as Close } from 'assets/icons/close.svg';
 import { NavLink } from 'react-router-dom';
-<<<<<<< HEAD
-import TelegramLogin from '../Telegram/TelegramLogin';
-import { useClickOutside } from 'hooks/useClickOutside';
-=======
 import WalletSection from 'components/WalletSection';
 import NavigationLinks from 'components/NavigationLinks';
 import useLockBodyScroll from 'hooks/useLockBodyScroll';
->>>>>>> 44f24a21
 import './header.css';
 import '../../globals.css';
 
 function Header({ walletId, onConnectWallet, onLogout, tgUser, setTgUser }) {
   const [isMenuOpen, setIsMenuOpen] = useState(false);
-<<<<<<< HEAD
-  const menuRef = useRef(null);
-  const buttonRef = useRef(null);
-
-  useClickOutside([menuRef, buttonRef], () => {
-    setIsMenuOpen(false);
-  });
-
-  const toggleMenu = () => {
-    setIsMenuOpen((prevState) => !prevState);
-=======
 
   // Use the custom hook for body scroll locking
   useLockBodyScroll(isMenuOpen);
@@ -46,7 +24,6 @@
 
   const handleNavClick = () => {
     setIsMenuOpen(false);
->>>>>>> 44f24a21
   };
 
   return (
@@ -57,40 +34,6 @@
             <Logo className='logo-icon'/>
           </NavLink>
         </div>
-<<<<<<< HEAD
-        <div className={`nav-items ${isMenuOpen ? 'open' : ''}`} ref={menuRef}>
-          <NavLink
-            to="/"
-            end
-            className={`link ${({ isActive }) => (isActive ? 'active-link' : '')}`}
-            onClick={() => setIsMenuOpen(false)}
-          >
-            Home
-          </NavLink>
-          <NavLink
-            to="/dashboard"
-            className={`link ${({ isActive }) => (isActive ? 'active-link' : '')}`}
-            onClick={() => setIsMenuOpen(false)}
-            style={{fontSize:"1rem"}}
-          >
-            Dashboard
-          </NavLink>
-          <div className="wallet-section">
-            <TelegramLogin user={tgUser} onLogin={setTgUser} />
-            {walletId ? (
-              <div className="wallet-container">
-                <button className="logout-button"  onClick={onLogout}>
-                  Log out
-                </button>
-                <div className="wallet-id">{`${walletId.slice(0, 4)}...${walletId.slice(-4)}`}</div>
-              </div>
-            ) : (
-              <button className="gradient-button" onClick={onConnectWallet}>
-                <span>Connect Wallet</span>
-              </button>
-            )}
-          </div>
-=======
         
         {/* Desktop Navigation */}
         <NavigationLinks onNavClick={handleNavClick} />
@@ -124,16 +67,7 @@
             setTgUser={setTgUser}
             onAction={() => setIsMenuOpen(false)}
           />
->>>>>>> 44f24a21
         </div>
-        <button
-          className="hamburger-button"
-          onClick={toggleMenu}
-          aria-label={isMenuOpen ? 'Close menu' : 'Open menu'}
-          ref={buttonRef}
-        >
-          {isMenuOpen ? <Close className="menu-icon" /> : <Menu className="menu-icon" />}
-        </button>
       </div>
     </nav>
   );

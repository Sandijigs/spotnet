<<<<<<< HEAD
"""
This module contains the API routes for the user.
"""
from fastapi import APIRouter,status, HTTPException
from loguru import logger
from app.crud.user import user_crud as crud_create_user
from app.crud.deposit import deposit_crud
from app.schemas.user import UserResponse, UserCreate, AddUserDepositRequest, AddUserDepositResponse

router = APIRouter()


@router.post(
    "/users", 
    response_model=UserResponse,
    status_code=status.HTTP_201_CREATED,
    )

async def create_user(user: UserCreate)-> UserResponse:

    """
    Create a new user.

    Parameters:
    - wallet_id: str, the wallet ID of the user

    Returns:
    - UserResponse: The created user object
    """
    try:
        user = await crud_create_user.create_user(user.wallet_id)
    except Exception as e:
        logger.error(f"Error creating user: {e}")
        raise HTTPException(
            status_code=status.HTTP_500_INTERNAL_SERVER_ERROR,
            detail="Something went wrong.",
        ) from e
    return user


@router.post(
    "/add_user_deposit",
    status_code=status.HTTP_201_CREATED,
    response_model=AddUserDepositResponse,
)
async def add_user_deposit(user_deposit: AddUserDepositRequest):
    """
    Add an user deposit

    :param user_deposit: user id, amount, token, transaction_id
    :return: deposit id
    """
    try:
        deposit = await deposit_crud.create_deposit(
            user_id=user_deposit.user_id,
            token=user_deposit.token,
            amount=user_deposit.amount,
            transaction_id=user_deposit.transaction_id,
        )
        return AddUserDepositResponse(deposit_id=deposit.id)
    except Exception as e:
        logger.error(f"Error adding user deposit: {e}")
        raise HTTPException(status.HTTP_400_BAD_REQUEST, detail=str(e)) from e
=======
"""
API for handling user endpoints
"""

from app.crud.deposit import deposit_crud
from app.crud.user import UserCRUD
from app.db.sessions import get_db
from app.schemas.user import (AddMarginPositionRequest,
                              AddMarginPositionResponse, AddUserDepositRequest,
                              AddUserDepositResponse)
from fastapi import APIRouter, Depends, HTTPException, status
from loguru import logger
from sqlalchemy.ext.asyncio import AsyncSession

router = APIRouter()


@router.post(
    "/add_user_deposit",
    status_code=status.HTTP_201_CREATED,
    response_model=AddUserDepositResponse,
)
async def add_user_deposit(user_deposit: AddUserDepositRequest):
    """
    Add an user deposit

    :param user_deposit: user id, amount, token, transaction_id
    :return: deposit id
    """
    try:
        deposit = await deposit_crud.create_deposit(
            user_id=user_deposit.user_id,
            token=user_deposit.token,
            amount=user_deposit.amount,
            transaction_id=user_deposit.transaction_id,
        )
        return AddUserDepositResponse(deposit_id=deposit.id)
    except Exception as e:
        logger.error(f"Error adding user deposit: {e}")
        raise HTTPException(status.HTTP_400_BAD_REQUEST, detail=str(e)) from e


@router.post("/add_margin_position", response_model=AddMarginPositionResponse)
async def add_margin_position(
    request: AddMarginPositionRequest,
):
    """
    Adds a margin position for a user.

    This endpoint allows users to open a margin position by borrowing a specified
    amount with a given multiplier. A valid transaction ID is required.

    Parameters:
    - request (AddMarginPositionRequest): The request payload containing:
        - user_id (UUID): The ID of the user opening the margin position.
        - borrowed_amount (Decimal): The amount borrowed in the margin trade.
        - multiplier (int): The leverage multiplier.
        - token (str): The asset token for the margin position.
        - transaction_id (str): The associated transaction ID.

    Returns:
    - AddMarginPositionResponse: A response containing the created margin position ID.

    Raises:
    - HTTPException (400): If the user does not exist or any validation fails.
    """
    user_crud = UserCRUD()

    try:
        margin_position = await user_crud.add_margin_position(
            user_id=request.user_id,
            borrowed_amount=request.borrowed_amount,
            multiplier=request.multiplier,
            transaction_id=request.transaction_id,
        )
        return {"margin_position_id": margin_position.id}
    except ValueError as e:
        raise HTTPException(status_code=400, detail=str(e))
>>>>>>> 02339105
<|MERGE_RESOLUTION|>--- conflicted
+++ resolved
@@ -1,144 +1,129 @@
-<<<<<<< HEAD
-"""
-This module contains the API routes for the user.
-"""
-from fastapi import APIRouter,status, HTTPException
-from loguru import logger
-from app.crud.user import user_crud as crud_create_user
-from app.crud.deposit import deposit_crud
-from app.schemas.user import UserResponse, UserCreate, AddUserDepositRequest, AddUserDepositResponse
-
-router = APIRouter()
-
-
-@router.post(
-    "/users", 
-    response_model=UserResponse,
-    status_code=status.HTTP_201_CREATED,
-    )
-
-async def create_user(user: UserCreate)-> UserResponse:
-
-    """
-    Create a new user.
-
-    Parameters:
-    - wallet_id: str, the wallet ID of the user
-
-    Returns:
-    - UserResponse: The created user object
-    """
-    try:
-        user = await crud_create_user.create_user(user.wallet_id)
-    except Exception as e:
-        logger.error(f"Error creating user: {e}")
-        raise HTTPException(
-            status_code=status.HTTP_500_INTERNAL_SERVER_ERROR,
-            detail="Something went wrong.",
-        ) from e
-    return user
-
-
-@router.post(
-    "/add_user_deposit",
-    status_code=status.HTTP_201_CREATED,
-    response_model=AddUserDepositResponse,
-)
-async def add_user_deposit(user_deposit: AddUserDepositRequest):
-    """
-    Add an user deposit
-
-    :param user_deposit: user id, amount, token, transaction_id
-    :return: deposit id
-    """
-    try:
-        deposit = await deposit_crud.create_deposit(
-            user_id=user_deposit.user_id,
-            token=user_deposit.token,
-            amount=user_deposit.amount,
-            transaction_id=user_deposit.transaction_id,
-        )
-        return AddUserDepositResponse(deposit_id=deposit.id)
-    except Exception as e:
-        logger.error(f"Error adding user deposit: {e}")
-        raise HTTPException(status.HTTP_400_BAD_REQUEST, detail=str(e)) from e
-=======
-"""
-API for handling user endpoints
-"""
-
-from app.crud.deposit import deposit_crud
-from app.crud.user import UserCRUD
-from app.db.sessions import get_db
-from app.schemas.user import (AddMarginPositionRequest,
-                              AddMarginPositionResponse, AddUserDepositRequest,
-                              AddUserDepositResponse)
-from fastapi import APIRouter, Depends, HTTPException, status
-from loguru import logger
-from sqlalchemy.ext.asyncio import AsyncSession
-
-router = APIRouter()
-
-
-@router.post(
-    "/add_user_deposit",
-    status_code=status.HTTP_201_CREATED,
-    response_model=AddUserDepositResponse,
-)
-async def add_user_deposit(user_deposit: AddUserDepositRequest):
-    """
-    Add an user deposit
-
-    :param user_deposit: user id, amount, token, transaction_id
-    :return: deposit id
-    """
-    try:
-        deposit = await deposit_crud.create_deposit(
-            user_id=user_deposit.user_id,
-            token=user_deposit.token,
-            amount=user_deposit.amount,
-            transaction_id=user_deposit.transaction_id,
-        )
-        return AddUserDepositResponse(deposit_id=deposit.id)
-    except Exception as e:
-        logger.error(f"Error adding user deposit: {e}")
-        raise HTTPException(status.HTTP_400_BAD_REQUEST, detail=str(e)) from e
-
-
-@router.post("/add_margin_position", response_model=AddMarginPositionResponse)
-async def add_margin_position(
-    request: AddMarginPositionRequest,
-):
-    """
-    Adds a margin position for a user.
-
-    This endpoint allows users to open a margin position by borrowing a specified
-    amount with a given multiplier. A valid transaction ID is required.
-
-    Parameters:
-    - request (AddMarginPositionRequest): The request payload containing:
-        - user_id (UUID): The ID of the user opening the margin position.
-        - borrowed_amount (Decimal): The amount borrowed in the margin trade.
-        - multiplier (int): The leverage multiplier.
-        - token (str): The asset token for the margin position.
-        - transaction_id (str): The associated transaction ID.
-
-    Returns:
-    - AddMarginPositionResponse: A response containing the created margin position ID.
-
-    Raises:
-    - HTTPException (400): If the user does not exist or any validation fails.
-    """
-    user_crud = UserCRUD()
-
-    try:
-        margin_position = await user_crud.add_margin_position(
-            user_id=request.user_id,
-            borrowed_amount=request.borrowed_amount,
-            multiplier=request.multiplier,
-            transaction_id=request.transaction_id,
-        )
-        return {"margin_position_id": margin_position.id}
-    except ValueError as e:
-        raise HTTPException(status_code=400, detail=str(e))
->>>>>>> 02339105
+"""
+This module contains the API routes for the user.
+"""
+from app.crud.deposit import deposit_crud
+from app.crud.user import UserCRUD
+from app.db.sessions import get_db
+from app.schemas.user import (AddMarginPositionRequest,
+                              AddMarginPositionResponse, AddUserDepositRequest,
+                              AddUserDepositResponse)
+from fastapi import APIRouter, Depends, HTTPException, status
+from loguru import logger
+from sqlalchemy.ext.asyncio import AsyncSession
+
+router = APIRouter()
+
+@router.post(
+    "/users", 
+    response_model=UserResponse,
+    status_code=status.HTTP_201_CREATED,
+    )
+
+async def create_user(user: UserCreate)-> UserResponse:
+
+    """
+    Create a new user.
+
+    Parameters:
+    - wallet_id: str, the wallet ID of the user
+
+    Returns:
+    - UserResponse: The created user object
+    """
+    try:
+        user = await crud_create_user.create_user(user.wallet_id)
+    except Exception as e:
+        logger.error(f"Error creating user: {e}")
+        raise HTTPException(
+            status_code=status.HTTP_500_INTERNAL_SERVER_ERROR,
+            detail="Something went wrong.",
+        ) from e
+    return user
+
+
+@router.post(
+    "/add_user_deposit",
+    status_code=status.HTTP_201_CREATED,
+    response_model=AddUserDepositResponse,
+)
+async def add_user_deposit(user_deposit: AddUserDepositRequest):
+    """
+    Add an user deposit
+
+    :param user_deposit: user id, amount, token, transaction_id
+    :return: deposit id
+    """
+    try:
+        deposit = await deposit_crud.create_deposit(
+            user_id=user_deposit.user_id,
+            token=user_deposit.token,
+            amount=user_deposit.amount,
+            transaction_id=user_deposit.transaction_id,
+        )
+        return AddUserDepositResponse(deposit_id=deposit.id)
+    except Exception as e:
+        logger.error(f"Error adding user deposit: {e}")
+        raise HTTPException(status.HTTP_400_BAD_REQUEST, detail=str(e)) from e
+
+        
+@router.post(
+    "/add_user_deposit",
+    status_code=status.HTTP_201_CREATED,
+    response_model=AddUserDepositResponse,
+)
+async def add_user_deposit(user_deposit: AddUserDepositRequest):
+    """
+    Add an user deposit
+
+    :param user_deposit: user id, amount, token, transaction_id
+    :return: deposit id
+    """
+    try:
+        deposit = await deposit_crud.create_deposit(
+            user_id=user_deposit.user_id,
+            token=user_deposit.token,
+            amount=user_deposit.amount,
+            transaction_id=user_deposit.transaction_id,
+        )
+        return AddUserDepositResponse(deposit_id=deposit.id)
+    except Exception as e:
+        logger.error(f"Error adding user deposit: {e}")
+        raise HTTPException(status.HTTP_400_BAD_REQUEST, detail=str(e)) from e
+
+
+@router.post("/add_margin_position", response_model=AddMarginPositionResponse)
+async def add_margin_position(
+    request: AddMarginPositionRequest,
+):
+    """
+    Adds a margin position for a user.
+
+    This endpoint allows users to open a margin position by borrowing a specified
+    amount with a given multiplier. A valid transaction ID is required.
+
+    Parameters:
+    - request (AddMarginPositionRequest): The request payload containing:
+        - user_id (UUID): The ID of the user opening the margin position.
+        - borrowed_amount (Decimal): The amount borrowed in the margin trade.
+        - multiplier (int): The leverage multiplier.
+        - token (str): The asset token for the margin position.
+        - transaction_id (str): The associated transaction ID.
+
+    Returns:
+    - AddMarginPositionResponse: A response containing the created margin position ID.
+
+    Raises:
+    - HTTPException (400): If the user does not exist or any validation fails.
+    """
+    user_crud = UserCRUD()
+
+    try:
+        margin_position = await user_crud.add_margin_position(
+            user_id=request.user_id,
+            borrowed_amount=request.borrowed_amount,
+            multiplier=request.multiplier,
+            transaction_id=request.transaction_id,
+        )
+        return {"margin_position_id": margin_position.id}
+    except ValueError as e:
+        raise HTTPException(status_code=400, detail=str(e))